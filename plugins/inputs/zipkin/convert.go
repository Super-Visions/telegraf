--- conflicted
+++ resolved
@@ -1,11 +1,8 @@
 package zipkin
 
 import (
-<<<<<<< HEAD
-=======
 	"strings"
 
->>>>>>> a1668bbf
 	"github.com/influxdata/telegraf"
 	"github.com/influxdata/telegraf/plugins/inputs/zipkin/trace"
 )
@@ -76,8 +73,6 @@
 
 func (l *LineProtocolConverter) Error(err error) {
 	l.acc.AddError(err)
-<<<<<<< HEAD
-=======
 }
 
 // formatName formats name and service name
@@ -85,5 +80,4 @@
 // https://github.com/openzipkin/zipkin/pull/805
 func formatName(name string) string {
 	return strings.ToLower(name)
->>>>>>> a1668bbf
 }